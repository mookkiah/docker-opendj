--- conflicted
+++ resolved
@@ -218,8 +218,6 @@
     return interval
 
 
-<<<<<<< HEAD
-=======
 def get_repl_max_retries():
     try:
         max_retries = int(os.environ.get("GLUU_LDAP_REPL_MAX_RETRIES", 30))
@@ -230,7 +228,6 @@
     return max_retries
 
 
->>>>>>> 3fc34cde
 def get_ldap_peers():
     out, err, code = exec_cmd("serf members -tag role=ldap -status=alive")
     if code != 0:
