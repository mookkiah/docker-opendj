--- conflicted
+++ resolved
@@ -86,98 +86,6 @@
         logger.warning(err.decode())
 
 
-<<<<<<< HEAD
-def configure_opendj():
-    logger.info("Configuring OpenDJ.")
-
-    opendj_prop_name = 'global-aci:\'(targetattr!="userPassword||authPassword||debugsearchindex||changes||changeNumber||changeType||changeTime||targetDN||newRDN||newSuperior||deleteOldRDN")(version 3.0; acl "Anonymous read access"; allow (read,search,compare) userdn="ldap:///anyone";)\''
-    config_mods = [
-        'set-backend-prop --backend-name userRoot --set db-cache-percent:70',
-        'set-global-configuration-prop --set single-structural-objectclass-behavior:accept',
-        'set-password-policy-prop --policy-name "Default Password Policy" --set allow-pre-encoded-passwords:true',
-        'set-log-publisher-prop --publisher-name "File-Based Audit Logger" --set enabled:true',
-        'create-backend --backend-name metric --set base-dn:o=metric --type je --set enabled:true --set db-cache-percent:10',
-
-        'set-connection-handler-prop --handler-name "LDAP Connection Handler" --set enabled:false',
-        'set-connection-handler-prop --handler-name "JMX Connection Handler" --set enabled:false',
-        'set-access-control-handler-prop --remove {}'.format(opendj_prop_name),
-        'set-global-configuration-prop --set reject-unauthenticated-requests:true',
-        'set-password-policy-prop --policy-name "Default Password Policy" --set default-password-storage-scheme:"Salted SHA-512"',
-        'set-global-configuration-prop --set reject-unauthenticated-requests:true',
-        'create-plugin --plugin-name "Unique mail address" --type unique-attribute --set enabled:true --set base-dn:o=gluu --set type:mail',
-        'create-plugin --plugin-name "Unique uid entry" --type unique-attribute --set enabled:true --set base-dn:o=gluu --set type:uid',
-
-        # 'set-connection-handler-prop --handler-name "LDAPS Connection Handler" --set enabled:true --set listen-address:0.0.0.0',
-        # 'set-administration-connector-prop --set listen-address:0.0.0.0',
-        # 'set-crypto-manager-prop --set ssl-encryption:true',
-    ]
-
-    if not is_wrends():
-        config_mods.append(
-            'set-attribute-syntax-prop --syntax-name "Directory String" --set allow-zero-length-values:true',
-        )
-
-    if require_site():
-        config_mods.append(
-            'create-backend --backend-name site --set base-dn:o=site --type je --set enabled:true --set db-cache-percent:20',
-        )
-
-    hostname = guess_host_addr()
-    binddn = manager.config.get("ldap_binddn")
-
-    for config in config_mods:
-        cmd = " ".join([
-            "/opt/opendj/bin/dsconfig",
-            "--trustAll",
-            "--no-prompt",
-            "--hostname {}".format(hostname),
-            "--port 4444",
-            "--bindDN '{}'".format(binddn),
-            "--bindPasswordFile {}".format(DEFAULT_ADMIN_PW_PATH),
-            "{}".format(config)
-        ])
-        _, err, code = exec_cmd(cmd)
-        if code:
-            logger.warning(err.decode())
-
-
-def index_opendj(backend, data):
-    logger.info("Creating indexes for {} backend.".format(backend))
-
-    for attr_map in data:
-        attr_name = attr_map['attribute']
-
-        for backend_name in attr_map["backend"]:
-            if backend_name != backend:
-                continue
-
-            idx_type_opts = " ".join([
-                "--set index-type:{}".format(attr) for attr in attr_map["index"]
-            ])
-
-            index_cmd = " ".join([
-                "/opt/opendj/bin/dsconfig",
-                "create-backend-index",
-                "--backend-name {}".format(backend),
-                "--type generic",
-                "--index-name {}".format(attr_name),
-                idx_type_opts,
-                "--set index-entry-limit:4000",
-                "--hostName {}".format(guess_host_addr()),
-                "--port 4444",
-                "--bindDN '{}'".format(manager.config.get("ldap_binddn")),
-                "-j {}".format(DEFAULT_ADMIN_PW_PATH),
-                "--trustAll",
-                "--noPropertiesFile",
-                "--no-prompt",
-            ])
-            _, err, code = exec_cmd(index_cmd)
-            if code:
-                logger.warning(err.decode())
-
-
-=======
->>>>>>> 3fc34cde
 def sync_ldap_pkcs12():
     dest = manager.config.get("ldapTrustStoreFn")
     manager.secret.to_file("ldap_pkcs12_base64", dest, decode=True, binary_mode=True)
