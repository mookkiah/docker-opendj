--- conflicted
+++ resolved
@@ -6,7 +6,6 @@
 import shlex
 import shutil
 import subprocess
-import shutil
 from contextlib import contextmanager
 
 import pyDes
@@ -630,16 +629,9 @@
     # do upgrade from 3.0.0 to 3.0.1 if required
     run_upgrade()
 
-<<<<<<< HEAD
-    # Below we will check if there is
-    # an `/opt/opendj/config/schema` directory with files
-    # signalling that OpenDJ has already been successfully deployed and will
-    # launch as expected.
-=======
     # Below we will check if there is a `/opt/opendj/config/config.ldif` or
     # `/opt/opendj/config/schema` directory with files signalling that OpenDJ
     # has already been successfully deployed and will launch as expected.
->>>>>>> 193c0806
     if not any([os.path.isfile("/opt/opendj/config/config.ldif"),
                 os.path.isdir("/opt/opendj/config/schema")]):
         cleanup_config_dir()
