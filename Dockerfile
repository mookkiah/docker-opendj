--- conflicted
+++ resolved
@@ -129,13 +129,8 @@
 LABEL name="Wren:DS" \
     maintainer="Gluu Inc. <support@gluu.org>" \
     vendor="Gluu Federation" \
-<<<<<<< HEAD
-    version="4.1.1" \
-    release="03" \
-=======
     version="4.2.0" \
     release="01" \
->>>>>>> a8b928ec
     summary="Gluu Wren:DS" \
     description="Community fork of OpenDJ, an LDAP server originally developed by ForgeRock"
 
