# Changelog

Here you can see an overview of changes between each release.

<<<<<<< HEAD
=======
## Version 4.2.0_01

Released on July 18th, 2020.

* Added support for Gluu Server v4.2.
* Upraded to Java 11.
* Upgraded to Python3.
* Added `serf` (gossip-protocol) to detect OpenDJ peers for auto-replication.
* Removed `GLUU_LDAP_ADVERTISE_ADDR` and `GLUU_LDAP_ADDR_INTERFACE` environment variables. The advertised address will be detected by hostname or service name.

>>>>>>> a8b928ec
## Version 4.1.1_03

Released on June 5th, 2020.

* Added oxAuthUserId attribute to pairwiseIdentifier OC.

## Version 4.1.1_02

Released on March 29th, 2020.

* Added new index for expiration.
* Added schema for oxDocumentStoreConfiguration attribute.

## Version 4.1.1_01

Released on March 24th, 2020.

* Conformed to Gluu Server v4.1.1.

## Version 4.1.0_01

Released on March 5th, 2020.

* Conformed to Gluu Server v4.1.

## Version 4.0.1_02

Released on November 14th, 2019.

* Upgraded `pygluu-containerlib` to show connection issue with Couchbase explicitly.

## Version 4.0.1_01

Released on November 1st, 2019.

* Upgraded to Gluu Server 4.0.1.

## Version 4.0.0_01

Released on October 22nd, 2019.

* Upgraded to Gluu Server 4.0.
* Switched to Wren:DS variant instead of OpenDJ.
* The `entrypoint` doesn't import initial data in favor of https://github.com/GluuFederation/docker-persistence.
* Replication is configured automatically unless disabled by using environment variable `GLUU_LDAP_AUTO_REPLICATE` (default to `true`). Enabling this feature also registers the server as peer for replication discovery.

## Version 3.1.6_02

Released on May 10th, 2019.

* Alpine upgraded to v3.9. Ref: https://github.com/GluuFederation/gluu-docker/issues/71.

## Version 3.1.6_01

Released on April 29th, 2019.

* Upgraded to Gluu Server 3.1.6.

## Version 3.1.5_03

Released on May 10th, 2019.

* Alpine upgraded to v3.9. Ref: https://github.com/GluuFederation/gluu-docker/issues/71.

## Version 3.1.5_02

Released on April 9th, 2019.

* Added license info on container startup.
* Fixed inconsistent oxTrustConfigGeneration value.

## Version 3.1.5_01

Released on March 23rd, 2019.

* Upgraded to Gluu Server 3.1.5.

## Version 3.1.4_04

Released on January 23rd, 2019.

* Fixed OpenDJ server installation where it was failed if `/opt/opendj/config` directory is not empty.
* Fixed upgrade process from OpenDJ 3.0.0 to 3.0.1 (if required).

## Version 3.1.4_03

Released on December 11th, 2018.

* Added patches to `java.properties` to disable endpoint identification.

## Version 3.1.4_02

Released on December 2nd, 2018.

* Removed Casa scripts from distribution.

## Version 3.1.4_01

Released on November 12th, 2018.

* Upgraded to Gluu Server 3.1.4.

## Version 3.1.3_07

Released on September 18th, 2018.

* Changed base image to use Alpine 3.8.1.

## Version 3.1.3_06

Released on September 12th, 2018.

* Added feature to connect to secure Consul (HTTPS).

## Version 3.1.3_05

Released on August 31st, 2018.

* Added Tini to handle signal forwarding and reaping zombie processes.

## Version 3.1.3_04

Released on August 3rd, 2018.

* Added feature to re-generate certificate with Subject Alt Name.

## Version 3.1.3_03

Released on July 24th, 2018.

* Added function to migrate `ldap_servers` to `ldap_peers` config automatically.

## Version 3.1.3_02

Released on July 19th, 2018.

* Added wrapper to manage config via Consul KV or Kubernetes configmap.
* Simplified config of LDAP peers discovery. Refer to `README.md` for details.

## Version 3.1.3_01

Released on June 6th, 2018.

* Upgraded to Gluu Server 3.1.3.

## Version 3.1.2_01

Released on June 6th, 2018.

* Upgraded to Gluu Server 3.1.2.<|MERGE_RESOLUTION|>--- conflicted
+++ resolved
@@ -2,8 +2,6 @@
 
 Here you can see an overview of changes between each release.
 
-<<<<<<< HEAD
-=======
 ## Version 4.2.0_01
 
 Released on July 18th, 2020.
@@ -14,7 +12,6 @@
 * Added `serf` (gossip-protocol) to detect OpenDJ peers for auto-replication.
 * Removed `GLUU_LDAP_ADVERTISE_ADDR` and `GLUU_LDAP_ADDR_INTERFACE` environment variables. The advertised address will be detected by hostname or service name.
 
->>>>>>> a8b928ec
 ## Version 4.1.1_03
 
 Released on June 5th, 2020.
