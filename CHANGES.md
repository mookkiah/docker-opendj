# Changelog

Here you can see an overview of changes between each release.

<<<<<<< HEAD
=======
## Version 3.1.5_01

Released on March 23rd, 2019.

* Upgraded to Gluu Server 3.1.5.

>>>>>>> 193c0806
## Version 3.1.4_04

Released on January 23rd, 2019.

* Fixed OpenDJ server installation where it was failed if `/opt/opendj/config` directory is not empty.
* Fixed upgrade process from OpenDJ 3.0.0 to 3.0.1 (if required).

## Version 3.1.4_03

Released on December 11th, 2018.

* Added patches to `java.properties` to disable endpoint identification.

## Version 3.1.4_02

Released on December 2nd, 2018.

* Removed Casa scripts from distribution.

## Version 3.1.4_01

Released on November 12th, 2018.

* Upgraded to Gluu Server 3.1.4.

## Version 3.1.3_07

Released on September 18th, 2018.

* Changed base image to use Alpine 3.8.1.

## Version 3.1.3_06

Released on September 12th, 2018.

* Added feature to connect to secure Consul (HTTPS).

## Version 3.1.3_05

Released on August 31st, 2018.

* Added Tini to handle signal forwarding and reaping zombie processes.

## Version 3.1.3_04

Released on August 3rd, 2018.

* Added feature to re-generate certificate with Subject Alt Name.

## Version 3.1.3_03

Released on July 24th, 2018.

* Added function to migrate `ldap_servers` to `ldap_peers` config automatically.

## Version 3.1.3_02

Released on July 19th, 2018.

* Added wrapper to manage config via Consul KV or Kubernetes configmap.
* Simplified config of LDAP peers discovery. Refer to `README.md` for details.

## Version 3.1.3_01

Released on June 6th, 2018.

* Upgraded to Gluu Server 3.1.3.

## Version 3.1.2_01

Released on June 6th, 2018.

* Upgraded to Gluu Server 3.1.2.<|MERGE_RESOLUTION|>--- conflicted
+++ resolved
@@ -2,15 +2,12 @@
 
 Here you can see an overview of changes between each release.
 
-<<<<<<< HEAD
-=======
 ## Version 3.1.5_01
 
 Released on March 23rd, 2019.
 
 * Upgraded to Gluu Server 3.1.5.
 
->>>>>>> 193c0806
 ## Version 3.1.4_04
 
 Released on January 23rd, 2019.
