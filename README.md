# OpenDJ

A docker image version of OpenDJ.

## Latest Stable Release

<<<<<<< HEAD
Latest stable release is `gluufederation/opendj:3.1.3_dev`. See `CHANGES.md` for archives.
=======
Latest stable release is `gluufederation/opendj:3.1.2_01`. See `CHANGES.md` for archives.
>>>>>>> c3c52305

## Versioning/Tagging

This image uses its own versioning/tagging format.

    <IMAGE-NAME>:<GLUU-SERVER-VERSION>_<RELEASE_VERSION>

<<<<<<< HEAD
For example, `gluufederation/opendj:3.1.3_dev` consists of:

- glufederation/opendj as `<IMAGE_NAME>`: the actual image name
- 3.1.3 as `GLUU-SERVER-VERSION`: the Gluu Server version as setup reference
- `_dev` as `<BASELINE_DEV>`: used until official production release
=======
For example, `gluufederation/opendj:3.1.2_01` consists of:

- glufederation/opendj as `<IMAGE_NAME>`: the actual image name
- 3.1.2 as `GLUU-SERVER-VERSION`: the Gluu Server version as setup reference
- `01` as `<RELEASE_VERSION>`
>>>>>>> c3c52305

## Installation

Pull the image:

```
<<<<<<< HEAD
docker pull gluufederation/opendj:3.1.3_dev
=======
docker pull gluufederation/opendj:3.1.2_01
>>>>>>> c3c52305
```

## Environment Variables

- `GLUU_KV_HOST`: hostname or IP address of Consul.
- `GLUU_KV_PORT`: port of Consul.
- `GLUU_LDAP_INIT`: whether to import initial LDAP entries (possible value are `true` or `false`).
- `GLUU_LDAP_INIT_HOST`: hostname of LDAP for initial configuration (only usable when `GLUU_LDAP_INIT` set to `true`).
- `GLUU_LDAP_INIT_PORT`: port of LDAP for initial configuration (only usable when `GLUU_LDAP_INIT` set to `true`).
- `GLUU_CACHE_TYPE`: supported values are `IN_MEMORY` and `REDIS`, default is `IN_MEMORY`.
- `GLUU_REDIS_URL`: URL of redis service, format is `host:port` (optional).
- `GLUU_REDIS_TYPE`: redis service type, either `STANDALONE` or `CLUSTER` (optional).
- `GLU_LDAP_ADDR_INTERFACE`: interface name where the IP will be guessed and registered as OpenDJ host, e.g. `eth0`.
- `GLU_LDAP_ADVERTISE_ADDR`: the hostname/IP address used as the host of OpenDJ server.

## Running The Container

Here's an example to run the container as ldap master with initial LDAP entries:

```
docker run -d \
    --name opendj-init \
    -e GLUU_KV_HOST=consul.example.com \
    -e GLUU_KV_PORT=8500 \
    -e GLUU_LDAP_INIT=true \
    -e GLUU_LDAP_INIT_HOST=ldap.example.com \
    -e GLUU_LDAP_INIT_PORT=1636 \
    -e GLUU_CACHE_TYPE=REDIS \
    -e GLUU_REDIS_URL='redis.example.com:6379' \
    -v /path/to/ldap/db:/opt/opendj/db \
    -v /path/to/ldap/flag:/flag \
<<<<<<< HEAD
    gluufederation/opendj:3.1.3_dev
=======
    gluufederation/opendj:3.1.2_01
>>>>>>> c3c52305
```

Note: to avoid data being re-initialized after container restart, volume mapping of `/flag` directory is encouraged. In the future, the process of LDAP initial data will be taken care by another container.

To add other container(s):

```
docker run -d \
    --name opendj \
    -e GLUU_KV_HOST=consul.example.com \
    -e GLUU_KV_PORT=8500 \
    -e GLUU_LDAP_INIT=false \
    -v /path/to/ldap/db:/opt/opendj/db \
<<<<<<< HEAD
    gluufederation/opendj:3.1.3_dev
=======
    gluufederation/opendj:3.1.2_01
>>>>>>> c3c52305
```<|MERGE_RESOLUTION|>--- conflicted
+++ resolved
@@ -4,11 +4,7 @@
 
 ## Latest Stable Release
 
-<<<<<<< HEAD
-Latest stable release is `gluufederation/opendj:3.1.3_dev`. See `CHANGES.md` for archives.
-=======
-Latest stable release is `gluufederation/opendj:3.1.2_01`. See `CHANGES.md` for archives.
->>>>>>> c3c52305
+Latest stable release is `gluufederation/opendj:3.1.3_01`. See `CHANGES.md` for archives.
 
 ## Versioning/Tagging
 
@@ -16,30 +12,18 @@
 
     <IMAGE-NAME>:<GLUU-SERVER-VERSION>_<RELEASE_VERSION>
 
-<<<<<<< HEAD
-For example, `gluufederation/opendj:3.1.3_dev` consists of:
+For example, `gluufederation/opendj:3.1.3_01` consists of:
 
 - glufederation/opendj as `<IMAGE_NAME>`: the actual image name
 - 3.1.3 as `GLUU-SERVER-VERSION`: the Gluu Server version as setup reference
-- `_dev` as `<BASELINE_DEV>`: used until official production release
-=======
-For example, `gluufederation/opendj:3.1.2_01` consists of:
-
-- glufederation/opendj as `<IMAGE_NAME>`: the actual image name
-- 3.1.2 as `GLUU-SERVER-VERSION`: the Gluu Server version as setup reference
 - `01` as `<RELEASE_VERSION>`
->>>>>>> c3c52305
 
 ## Installation
 
 Pull the image:
 
 ```
-<<<<<<< HEAD
-docker pull gluufederation/opendj:3.1.3_dev
-=======
-docker pull gluufederation/opendj:3.1.2_01
->>>>>>> c3c52305
+docker pull gluufederation/opendj:3.1.3_01
 ```
 
 ## Environment Variables
@@ -71,11 +55,7 @@
     -e GLUU_REDIS_URL='redis.example.com:6379' \
     -v /path/to/ldap/db:/opt/opendj/db \
     -v /path/to/ldap/flag:/flag \
-<<<<<<< HEAD
-    gluufederation/opendj:3.1.3_dev
-=======
-    gluufederation/opendj:3.1.2_01
->>>>>>> c3c52305
+    gluufederation/opendj:3.1.3_01
 ```
 
 Note: to avoid data being re-initialized after container restart, volume mapping of `/flag` directory is encouraged. In the future, the process of LDAP initial data will be taken care by another container.
@@ -89,9 +69,5 @@
     -e GLUU_KV_PORT=8500 \
     -e GLUU_LDAP_INIT=false \
     -v /path/to/ldap/db:/opt/opendj/db \
-<<<<<<< HEAD
-    gluufederation/opendj:3.1.3_dev
-=======
-    gluufederation/opendj:3.1.2_01
->>>>>>> c3c52305
+    gluufederation/opendj:3.1.3_01
 ```